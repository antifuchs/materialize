--- conflicted
+++ resolved
@@ -648,16 +648,11 @@
 statement error Unable to parse value as a number at index 19: number too large to fit in target type
 SELECT INTERVAL '9223372036854775808 seconds';
 
-<<<<<<< HEAD
 statement error Unable to parse value as a number at index 20: number too large to fit in target type
-SELECT INTERVAL '-9223372036854775808 seconds';
-=======
-statement error Unable to parse value as a number at index 0: number too large to fit in target type
 SELECT INTERVAL '-9223372036854775808 seconds';
 
 # 0 interval equality
 query B
 SELECT (interval '-1' day + interval '1' day) = (interval '1' day + interval '-1' day)
 ----
-true
->>>>>>> 389da905
+true