# Copyright Materialize, Inc. All rights reserved.
#
# Use of this software is governed by the Business Source License
# included in the LICENSE file at the root of this repository.
#
# As of the Change Date specified in that file, in accordance with
# the Business Source License, use of this software will be governed
# by the Apache License, Version 2.0.
#
# mzbuild.py -- script to run materialized benchmarks

import argparse
import csv
import itertools
import multiprocessing
import os
import pathlib
import subprocess
import sys
import typing


def mzbuild_tag(git_ref: str) -> str:
    if not git_ref:
        return git_ref
    try:
<<<<<<< HEAD
        return subprocess.check_output(
            ["git", "describe", "--exact-match", git_ref], stderr=subprocess.STDOUT
        ).strip().decode()
    except subprocess.CalledProcessError:
        unstable_ref = subprocess.check_output(["git", "rev-parse", "--verify",
            git_ref]).strip().decode()
        return f"unstable-{unstable_ref}"


def mzcompose_location(mz_root: str) -> str:
=======
        return (
            subprocess.check_output(
                ["git", "describe", "--exact-match", git_ref], stderr=subprocess.STDOUT
            )
            .strip()
            .decode()
        )
    except subprocess.CalledProcessError:
        unstable_ref = (
            subprocess.check_output(["git", "rev-parse", "--verify", git_ref])
            .strip()
            .decode()
        )
        return f"unstable-{unstable_ref}"


def mzcompose_location(mz_root: str) -> pathlib.Path:
>>>>>>> f653054c
    """Return the absolute path to mzcompose.

    MZ_ROOT is expected to be set via pyactivate.
    """
    return pathlib.Path(mz_root, "bin", "mzcompose")
<<<<<<< HEAD
=======


def main(args: argparse.Namespace) -> None:
>>>>>>> f653054c

    # Ensure that we are working out of the git directory so that commands, such as git, will work
    mz_root = os.environ["MZ_ROOT"]
    os.chdir(mz_root)

<<<<<<< HEAD
def main(
    mz_root: str,
    args: argparse.Namespace,
) -> None:

    worker_counts = enumerate_cpu_counts()

    if args.no_benchmark_this_checkout:
        git_references = args.git_references
    else:
        git_refereences = [None, *args.git_references]

    if args.verbose:
        build_tags = [None, *[mzbuild_tag(ref) for ref in args.git_references]]
        print(f"DEBUG: num_iterations={args.num_measurements}")
        print(f"DEBUG: worker_counts={worker_counts}")
        print(f"DEBUG: mzbuild_tags={build_tags}")

=======
    worker_counts = enumerate_cpu_counts()

    if args.no_benchmark_this_checkout:
        git_references = args.git_references
    else:
        git_references = [None, *args.git_references]

    if args.verbose:
        build_tags = [None, *[mzbuild_tag(ref) for ref in args.git_references]]
        print(f"DEBUG: num_iterations={args.num_measurements}")
        print(f"DEBUG: worker_counts={worker_counts}")
        print(f"DEBUG: mzbuild_tags={build_tags}")

>>>>>>> f653054c
    if args.size == "benchmark-ci":
        # Explicitly override the worker counts for the CI benchmark
        worker_counts = [1]

    setup_benchmark = [
        mzcompose_location(mz_root),
        "--mz-find",
        args.composition,
        "run",
        f"setup-{args.size}",
    ]
    run_benchmark = [
        mzcompose_location(mz_root),
        "--mz-find",
        args.composition,
        "run",
        f"run-{args.size}",
    ]

    field_names = [
        "git_revision",
        "num_workers",
        "iteration",
        "seconds_taken",
        "rows_per_second",
        "grafana_url",
    ]
    results_writer = csv.DictWriter(sys.stdout, field_names)
    results_writer.writeheader()

    # We use check_output because check_call does not capture output
    try:
        subprocess.check_output(setup_benchmark, stderr=subprocess.STDOUT)
    except (subprocess.CalledProcessError,) as e:
        print(
            f"Setup benchmark failed! Output from failed command:\n{e.output.decode()}"
        )
        raise

    iterations = range(0, args.num_measurements)
    for (iteration, worker_count, git_ref) in itertools.product(
        iterations, worker_counts, git_references
    ):

        child_env = os.environ.copy()
        child_env["MZ_ROOT"] = mz_root
        child_env["MZ_WORKERS"] = str(worker_count)
        child_env["MZBUILD_WAIT_FOR_IMAGE"] = "true"
        if git_ref:
            child_env["MZBUILD_MATERIALIZED_TAG"] = mzbuild_tag(git_ref)

        try:
            output = subprocess.check_output(
                run_benchmark, env=child_env, stderr=subprocess.STDOUT
            )
        except (subprocess.CalledProcessError,) as e:
            print(
                f"Setup benchmark failed! Output from failed command:\n{e.output.decode()}"
            )
            raise

        # TODO: Replace parsing output from mzcompose with reading from a well known file or topic
        for line in output.decode().splitlines():
            if line.startswith("SUCCESS!"):
                for token in line.split(" "):
                    if token.startswith("seconds_taken="):
                        seconds_taken = token[len("seconds_taken=") :]
                    elif token.startswith("rows_per_sec="):
                        rows_per_second = token[len("rows_per_sec=") :]
            elif line.startswith("Grafana URL: "):
                grafana_url = line[len("Grafana URL: ") :]

        results_writer.writerow(
            {
                "git_revision": git_ref if git_ref else "NONE",
                "num_workers": worker_count,
                "iteration": iteration,
                "seconds_taken": seconds_taken,
                "rows_per_second": rows_per_second,
                "grafana_url": grafana_url,
            }
        )


def enumerate_cpu_counts() -> typing.List[int]:
    """This program prints the number of CPU counts to benchmark on this machine.

    We remove some percentage of CPU cores off the top for system / background processing. With
    the CPUs that remain, we generate a list of evenly spaced worker counts. The list is limited
    by the number of trials desired. This is meant to help us explore the number of CPUs that
    should be dedicated to MZ_WORKERS, not as a prescription for the correct values to choose.

    On a Macbook with 8 cores, this will return [6, 4, 3, 2].

    On a 56 core machine, this returns [24, 18, 12, 6].

    On a 96 core machine, this returns [41, 30, 20, 10].
    """

    # 15% overhead and count physical cores only
<<<<<<< HEAD
    max_cpus = round(os.cpu_count() * 0.425)
=======
    max_cpus = round(multiprocessing.cpu_count() * 0.425)
>>>>>>> f653054c
    num_trials = 4

    # Yield the fractional points (4/4, 3/4, ...) between max and 0, not including 0
    worker_counts = [round(i * max_cpus / num_trials) for i in range(num_trials, 0, -1)]

    return list(reversed(sorted(set(worker_counts))))


if __name__ == "__main__":

    parser = argparse.ArgumentParser()

    parser.add_argument(
        "-n",
        "--num-measurements",
        type=int,
        default=6,
        help="Number of times to repeat each benchmark iteration",
    )

    parser.add_argument(
        "-s",
        "--size",
        type=str,
        default="benchmark-medium",
        choices=["benchmark-medium", "benchmark-ci", "benchmark"],
        help="Name of the mzcompose composition to run",
    )

    parser.add_argument(
<<<<<<< HEAD
        "--no-benchmark-this-checkout", action="store_false", help="Don't benchmark the version of materialized in this checkout",
=======
        "--no-benchmark-this-checkout",
        action="store_true",
        help="Don't benchmark the version of materialized in this checkout",
>>>>>>> f653054c
    )

    parser.add_argument(
        "-v", "--verbose", action="store_true", help="Enable verbose logging output",
    )

    parser.add_argument(
        "composition", type=str, help="Name of the mzcompose composition to run",
    )

    parser.add_argument(
        "git_references",
        type=str,
        nargs="*",
        help="Materialized builds to test as well, identified by git reference",
    )

    args = parser.parse_args()
<<<<<<< HEAD

    # Ensure that we are working out of the git directory so that commands, such as git, will work
    mz_root = os.environ["MZ_ROOT"]
    os.chdir(mz_root)

    main(mz_root, args)
=======
    main(args)
>>>>>>> f653054c
<|MERGE_RESOLUTION|>--- conflicted
+++ resolved
@@ -24,18 +24,6 @@
     if not git_ref:
         return git_ref
     try:
-<<<<<<< HEAD
-        return subprocess.check_output(
-            ["git", "describe", "--exact-match", git_ref], stderr=subprocess.STDOUT
-        ).strip().decode()
-    except subprocess.CalledProcessError:
-        unstable_ref = subprocess.check_output(["git", "rev-parse", "--verify",
-            git_ref]).strip().decode()
-        return f"unstable-{unstable_ref}"
-
-
-def mzcompose_location(mz_root: str) -> str:
-=======
         return (
             subprocess.check_output(
                 ["git", "describe", "--exact-match", git_ref], stderr=subprocess.STDOUT
@@ -53,35 +41,25 @@
 
 
 def mzcompose_location(mz_root: str) -> pathlib.Path:
->>>>>>> f653054c
     """Return the absolute path to mzcompose.
 
     MZ_ROOT is expected to be set via pyactivate.
     """
     return pathlib.Path(mz_root, "bin", "mzcompose")
-<<<<<<< HEAD
-=======
 
 
 def main(args: argparse.Namespace) -> None:
->>>>>>> f653054c
 
     # Ensure that we are working out of the git directory so that commands, such as git, will work
     mz_root = os.environ["MZ_ROOT"]
     os.chdir(mz_root)
 
-<<<<<<< HEAD
-def main(
-    mz_root: str,
-    args: argparse.Namespace,
-) -> None:
-
     worker_counts = enumerate_cpu_counts()
 
     if args.no_benchmark_this_checkout:
         git_references = args.git_references
     else:
-        git_refereences = [None, *args.git_references]
+        git_references = [None, *args.git_references]
 
     if args.verbose:
         build_tags = [None, *[mzbuild_tag(ref) for ref in args.git_references]]
@@ -89,21 +67,6 @@
         print(f"DEBUG: worker_counts={worker_counts}")
         print(f"DEBUG: mzbuild_tags={build_tags}")
 
-=======
-    worker_counts = enumerate_cpu_counts()
-
-    if args.no_benchmark_this_checkout:
-        git_references = args.git_references
-    else:
-        git_references = [None, *args.git_references]
-
-    if args.verbose:
-        build_tags = [None, *[mzbuild_tag(ref) for ref in args.git_references]]
-        print(f"DEBUG: num_iterations={args.num_measurements}")
-        print(f"DEBUG: worker_counts={worker_counts}")
-        print(f"DEBUG: mzbuild_tags={build_tags}")
-
->>>>>>> f653054c
     if args.size == "benchmark-ci":
         # Explicitly override the worker counts for the CI benchmark
         worker_counts = [1]
@@ -204,11 +167,7 @@
     """
 
     # 15% overhead and count physical cores only
-<<<<<<< HEAD
-    max_cpus = round(os.cpu_count() * 0.425)
-=======
     max_cpus = round(multiprocessing.cpu_count() * 0.425)
->>>>>>> f653054c
     num_trials = 4
 
     # Yield the fractional points (4/4, 3/4, ...) between max and 0, not including 0
@@ -239,13 +198,9 @@
     )
 
     parser.add_argument(
-<<<<<<< HEAD
-        "--no-benchmark-this-checkout", action="store_false", help="Don't benchmark the version of materialized in this checkout",
-=======
         "--no-benchmark-this-checkout",
         action="store_true",
         help="Don't benchmark the version of materialized in this checkout",
->>>>>>> f653054c
     )
 
     parser.add_argument(
@@ -264,13 +219,4 @@
     )
 
     args = parser.parse_args()
-<<<<<<< HEAD
-
-    # Ensure that we are working out of the git directory so that commands, such as git, will work
-    mz_root = os.environ["MZ_ROOT"]
-    os.chdir(mz_root)
-
-    main(mz_root, args)
-=======
-    main(args)
->>>>>>> f653054c
+    main(args)